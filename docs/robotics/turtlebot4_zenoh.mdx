---
title: TurtleBot4 Basic Setup
description: "TurtleBot4 Basic Setup"
---

## Suggested Operating System Versions

OM1 only supports TurtleBot4 with Humble and Create3 with H.2.6.

Turtlebot4 Onboard:

- Ubuntu 22.04.4 LTS (GNU/Linux 5.15.0-1073-raspi aarch64) - combined with turtlebot4 humble image.
- [turtlebot4_standard_humble_1.0.4.img (2024-08-19 16:59 2.2G)](http://download.ros.org/downloads/turtlebot4/turtlebot4_standard_humble_1.0.4.zip), 
NOTE: choose turtlebot4 lite image file if your turtlebot4 is lite version.
- Create3 firmware:
[H.2.6 (Humble)](https://github.com/iRobotEducation/create3_docs/releases/download/H.2.6/Create3-H.2.6.swu)
- Docker

## Prepare the Turtlebot4

1. Flash the turtlebot4 image to an SD card if needed.
2. Upgrade/downgrade the Create3 firmware to H.2.6 if needed.
3. Insert the SD card into the Turtlebot4 and power it on.
4. Set up your TurtleBot4 following the [Basic Setup](https://turtlebot.github.io/turtlebot4-user-manual/setup/basic.html#robot). 

NOTE: For above step 4, you don't need to configure **User PC** unless you want to use the ROS2 to control the TurtleBot4.

## Identity and Keys

**API_KEY** Go to [portal](https://portal.openmind.org/) to get a free API key. Enter this API key in the "api_key" field in the `/config/turtlebot4.json5` file. You can also provide this API key via your .env - just enter it as:

```bash
OM_API_KEY=om1_live_e4252f1cf005af...
```

**UNIVERSAL_ROBOT_ID (URID)** Go to["Hello Robots, come join us"](https://portal.openmind.org/robots) to join a decentralized machine\<\>machine coordination and communication system (FABRIC). Enter machine metadata - currently an arbitrary string - and click "join". The system will provide a unique URID for your robot. The URIDs all share the same format: they begin with `OM`, then 12 alphanumeric characters (numerals and letters), adding up to 14 characters in total. They're not case sensitive. A unique URID allows multiple robots to communicate with one another, similar to how humans use different phone numbers to help them communicate and coordinate.

Enter the URID in the "URID" field in the `/config/turtlebot4.json5` file. You can also provide the URID via your .env - just enter it as:

```bash
URID=OM742d35Cc6634 # yours will be different!
```

<<<<<<< HEAD
## Required Operating System and Firmware Versions
=======
## Configure the Turtlebot4
>>>>>>> 8699a665

Once the Turtlebot4 is set up, you can configure it as follows:

- configure on turtlebot4 onboard RPi4 through `turtlebot4-setup`
- configure on turtlebot4 onboard Create3 through web server
- install docker and configure the docker-compose.yaml file 

### Configure the Turtlebot4 onboard RPi4

<<<<<<< HEAD
**Create3**\
[H.2.6 (Humble)](https://github.com/iRobotEducation/create3_docs/releases/download/H.2.6/Create3-H.2.6.swu)

## TurtleBot4 Set Up

OM1 connects to TurtleBot4 using Zenoh. To correctly set up your TurtleBot4, follow these steps.

1. Set up your TurtleBot4 following the [Basic Setup](https://turtlebot.github.io/turtlebot4-user-manual/setup/basic.html).

2. Then, become familiar with the Turtlebot4 ecosystem - there are extensive educational materials to help you get started. For example, see the excellent [documentation](https://turtlebot.github.io/turtlebot4-user-manual/).

NOTE: Please update the Raspberry Pi's OS (use `sudo apt update && sudo apt upgrade`), but do not update to 24.04.

NOTE: Please update the TurtleBot4's internal Create3 computer to `iRobot® Create® 3 Release H.2.6` via the Create3's html "Update" page.

NOTE: Make sure to remember the TurtleBots' IP address in your local network. If you do not know it, scan your local network for "Raspberry Pi".

NOTE: In the remainder of this writeup, we assume you are generally familiar with the ROS2/TurtleBot4 ecosystem, including ssh-ing to the Raspberry Pi command line, the use of the `turtlebot4-setup` program, and interacting with the internal Create3 via its webpage at IP:8080. 

2. As you have just experienced first-hand, there are issues connecting to a TurtleBot4 in a university/enterprise network. To solve many of those, we follow the dual Zenoh bridge approach developed by [theconstruct.ai](www.theconstruct.ai), which is to give the Raspberry Pi and the Create3 their own ROS2 DOMAIN_IDs, and then use Zenoh bridges to filter message traffic between the RPi and the Create3. This allows you to filter messages on a per topic level (see the `config_create3.json5` file for an example of how this is done).
=======
As you have just experienced first-hand, there are numerous issues connecting to a TurtleBot4 in a university/enterprise network. To solve many of those, we follow the dual Zenoh bridge approach developed by [theconstruct.ai](https://www.theconstruct.ai/), which is to give the Raspberry Pi and the Create3 their own ROS2 DOMAIN_IDs, and then use Zenoh bridges to filter message traffic between the RPi and the Create3. This allows you to filter messages on a per topic level (see the `config_create3.json5` file for an example of how this is done).
>>>>>>> 8699a665

Make the following `ROS_DOMAIN_ID` changes to the TurtleBot4. Use the `turtlebot4-setup` tool to access `ROS Setup:Bash Setup` and set it to the following:

```bash
ROBOT_NAMESPACE=/_your_robot_URID_/pi 
# example: ROBOT_NAMESPACE=/OM742d35Cc6634/pi
ROS_DOMAIN_ID=0
RMW_IMPLEMENTATION=rmw_cyclonedds_cpp
CYCLONEDDS_URI=[] # Empty
```

Click "Save", "Esc", and then "Apply Settings". The TurtleBot4 will reboot. 

### Configure the Turtlebot4 onboard Create3

Once the reboot is complete (wait for chime, 1 min), access the Create3's App config page at its web server (e.g. `192.168.1.XXX:8080/ros-config`). Change the ROS_DOMAIN_ID to 1. The correct settings are:

```
ROS 2 Domain ID (default 0): 1
ROS 2 Namespace: /_your_robot_URID_/c3 
# example: /OM742d35Cc6634/c3
RMW_IMPLEMENTATION: rmv_cyclonedds_cpp
```

- Note1 : the use of the "/c3" to create an unique namespace for the c3.
- Note2 : _your_robot_URID_ is the URID of your robot, and it is the same as the URID of your OM1 robot.  

Click `Save` and _Restart Application_.

NOTE: Do not forget to click _Restart Application_, otherwise the changes will not be applied. Wait for chime (1 min) indicating Create3 reboot.

### Install docker and configure the docker-compose.yaml file 

Finally, on the TurtleBot4's RPi, [install Docker](https://docs.docker.com/engine/install/ubuntu/) and run `sudo docker compose -f docker-compose.yaml up -d`. The `docker-compose` should be:

```bash docker-compose.yaml
services:
  zenoh-bridge-turtlebot4:
    image: openmindagi/turtlebridge
    container_name: zenoh-bridge-turtlebot4
    network_mode: "host"
    restart: always # Ensures the container restarts on reboot
```

The TurtleBot4 will now be more stable, can discover other computers running **Zenoh**, send them **Zenoh** messages, and also, accept **Zenoh** messages and forward them to **ROS2**.

## OM1 Installation and launch

You can install and run OM1 

- offboard (your laptop) or
- onboard (Raspberry Pi, on Turtlebot4)

**NOTE**: Before running OM1, double check the [following configurations](#identity-and-keys):

- API Key
- URID


### Run OM1 onboard (Raspberry Pi) on Turtlebot4  

Once the TurtleBot4 is set up, in order to use the hardware (like camera, microphone, speaker, LIDAR etc. ) of the Turtlebot4, you can install OM1 on the Turtlebot4.

**Important: Make sure your Raspberry Pi 4 is running Ubuntu 22.04.4 LTS (Turtlebot4 Humble image) and that the Create 3 is running H.2.6/Create3-H.2.6.swu** (see [Suggested Operating System Versions](#suggested-operating-system-versions)). Among other possible problems, running Ubuntu 24 will create compatibility issues with the version of ROS2 and CycloneDDS on the Create 3. 

On the RPi terminal command line, follow [instructions](/getting-started/raspberrypi). When you see all the right topics listed in `ros2 topic list`, your TurtleBot4 is set up and you are ready to install OM1.

* Install `uv` - Python package manager.   
```bash
curl -LsSf https://astral.sh/uv/install.sh | sh
```

* Install `portaudio`, `ffmpeg` and other dependencies

```bash
sudo apt install pulseaudio pulseaudio-utils ffmpeg portaudio19-dev python-all-dev
```

* Connect a Logitech 270 Webcam (or equivalent).

* Unplug the standard TurtleBot4 Depth Camera. 

* Connect a speaker to RPi with a 3.5 mm audio patch cable (or use bluetooth, depending on your pain threshold and patience with debugging bluetooth issues).

* Make sure [Identity and Keys](#identity-and-keys) are set correctly.

* Set Default Input and Output Audio devices

Use `pactl` to set your default microphone and speaker.

If you get `pa_context_connect() failed: Connection refused`, then start the audio daemon manually via `pulseaudio --start -D`.

```bash
pactl list sources short                             # List input (microphone) devices
pactl list sinks short                               # List output (speaker) devices

pactl set-default-sink [SINK_NAME || SINK_ID]        # Set default output device
pactl set-default-source [SOURCE_NAME || SOURCE_ID]  # Set default input device
pactl set-sink-volume @DEFAULT_SINK@ 100%            # Set default output volume

# for example,
pactl set-default-source alsa_input.usb-046d_C270_HD_WEBCAM_2CD9A910-02.mono-fallback
pactl set-default-sink alsa_output.platform-bcm2835_audio.stereo-fallback
```

* Launch OM1

```bash Run OM1 turtlebot4 agent
uv run src/run.py turtlebot4
```

On the RPi4, there will be a lengthy delay before OM1 runs. 

### Run OM1 offboard (your laptop)

- Install OM1 on your laptop, following [Install OM1 on your laptop](/getting-started/get-started)
- Install Zenoh on your Mac, PC, or Linux box, following [Installing the Zenoh router](https://zenoh.io/docs/getting-started/installation/)

Run OM1 on your laptop .  

```bash Run Robot
uv run src/run.py turtlebot4
```

Please make sure that your development machine (e.g. your laptop) is running the same version of the Zenoh bridge (e.g. 1.2.1) as the RPi otherwise you will get errors.

#### Interacting with TurtleBot4 from a Remote Computer using Zenoh

Inside `system_hw_test`, there are several scripts for you to interact with the TurtleBot4. For all these scripts, please provide/update the topic names to include your specific namespace. If you do not update the namespaces, the scripts will fail. 

Steer the TurtleBot4 with your keyboard:
Before running the script, make sure you have the correct topic names e.g   
Change the [URID, topic name in turtlebot4_keyboard_movement.py](https://github.com/OpenmindAGI/OM1/blob/c6f0d118bf16c9201403ae459111d4cacc3830dd/system_hw_test/turtlebot4_keyboard_movement.py#L40C9-L40C33) to include your specific namespace.  

NOTE: Remove the first `/` in the topic name.

```bash
self.cmd_vel = "<your_namespace>/pi/cmd_vel"
```

And then run the script.

```bash
uv run turtlebot4_keyboard_movement.py
```
* W - Move Forward
* S - Move Backward
* A - Turn Left
* D - Turn Right

Read TurtleBot4 laser scan, collision, and battery data:  
NOTE: Change the [URID in turtlebot4_laserscan.py](https://github.com/OpenmindAGI/OM1/blob/c6f0d118bf16c9201403ae459111d4cacc3830dd/system_hw_test/turtlebot4_laserscan.py#L60) to your specific namespace. 

```bash
uv run turtlebot4_laserscan.py
```

Read TurtleBot4 Camera PREVIEW (250x250RGB) data:    
NOTE: Change the [URID in turtlebot4_camera_opencv.py](https://github.com/OpenmindAGI/OM1/blob/c6f0d118bf16c9201403ae459111d4cacc3830dd/system_hw_test/turtlebot4_camera_opencv.py#L22) to your specific namespace. 

```bash
uv run turtlebot4_camera_opencv.py
```

## Expected ROS2 Topics for a Correctly Configured System

On the TurtleBot4 command line, run `ros2 topic list`. Topics with a `pi` prefix originate from the RPi, and topics without a prefix are from the Create3. If you do not see any non-prefixed topics, your Create3 is not talking correctly to the RPi.

```bash
/OM742d35Cc6634/c3/battery_state
/OM742d35Cc6634/c3/cmd_vel
/OM742d35Cc6634/c3/dock_status
/OM742d35Cc6634/c3/hazard_detection
/OM742d35Cc6634/c3/imu
/OM742d35Cc6634/c3/odom
/OM742d35Cc6634/c3/robot_state/transition_event
/OM742d35Cc6634/c3/static_transform/transition_event
/OM742d35Cc6634/c3/tf
/OM742d35Cc6634/c3/tf_static

/OM742d35Cc6634/pi/battery_state
/OM742d35Cc6634/pi/cmd_vel
/OM742d35Cc6634/pi/diagnostics
/OM742d35Cc6634/pi/diagnostics_agg
/OM742d35Cc6634/pi/diagnostics_toplevel_state
/OM742d35Cc6634/pi/dock_status
/OM742d35Cc6634/pi/function_calls
/OM742d35Cc6634/pi/hazard_detection
/OM742d35Cc6634/pi/hmi/buttons
/OM742d35Cc6634/pi/hmi/display
/OM742d35Cc6634/pi/hmi/display/message
/OM742d35Cc6634/pi/hmi/led
/OM742d35Cc6634/pi/imu
/OM742d35Cc6634/pi/interface_buttons
/OM742d35Cc6634/pi/ip
/OM742d35Cc6634/pi/joint_states
/OM742d35Cc6634/pi/joy
/OM742d35Cc6634/pi/joy/set_feedback
/OM742d35Cc6634/pi/mouse
/OM742d35Cc6634/pi/oakd/imu/data
/OM742d35Cc6634/pi/oakd/rgb/preview/camera_info
/OM742d35Cc6634/pi/oakd/rgb/preview/image_raw
/OM742d35Cc6634/pi/oakd/rgb/preview/image_raw/compressed
/OM742d35Cc6634/pi/oakd/rgb/preview/image_raw/compressedDepth
/OM742d35Cc6634/pi/oakd/rgb/preview/image_raw/theora
/OM742d35Cc6634/pi/robot_description
/OM742d35Cc6634/pi/scan
/OM742d35Cc6634/pi/tf
/OM742d35Cc6634/pi/tf_static
/OM742d35Cc6634/pi/wheel_status

/diagnostics
/parameter_events
/rosout
```

## Building the Docker Dual Bridge Images

You can build your own dual bridge docker images using the provided `Dockerfile` (see `/system_hw_test/turtlebot_zenoh/Dockerfile`):

```bash
docker build -t my-username/my-image .
docker push my-username/my-image
```

Useful docker commands
```bash
sudo docker compose pull # pull latest image

# Images
sudo docker images
sudo docker rmi IMAGE_ID --force

# Containers
sudo docker ps -a
sudo docker attach CONTAINER_ID # to stream logs
sudo docker exec -it CONTAINER_ID sh # to get a shell
sudo docker kill CONTAINER_ID
```

## Debugging Commands

Webcam debugging:

```bash
lsusb
sudo apt install v4l-utils
v4l2-ctl --list-devices
v4l2-ctl -d /dev/video0 --stream-mmap --all
```

## Establishing basic networking and connectivity. 

For many development tasks, you will need to ssh to the RPi on the TB4. 

```bash
ssh ubuntu@192.168.1.116
```

The password is `turtlebot4`.

Once on the command line, you can use `turtlebot4-setup` to configure ROS2, the wifi, etc. 

## RPLidar

```bash
ls /dev/tty.*  
ls /dev/cu.*  
uv run rptest.py /dev/cu.usbserial-0001 # for example
```

<|MERGE_RESOLUTION|>--- conflicted
+++ resolved
@@ -5,7 +5,7 @@
 
 ## Suggested Operating System Versions
 
-OM1 only supports TurtleBot4 with Humble and Create3 with H.2.6.
+OM1 supports TurtleBot4 with Humble and Create3 with H.2.6.
 
 Turtlebot4 Onboard:
 
@@ -18,7 +18,7 @@
 
 ## Prepare the Turtlebot4
 
-1. Flash the turtlebot4 image to an SD card if needed.
+1. Flash the TurtleBot4 image to an SD card if needed.
 2. Upgrade/downgrade the Create3 firmware to H.2.6 if needed.
 3. Insert the SD card into the Turtlebot4 and power it on.
 4. Set up your TurtleBot4 following the [Basic Setup](https://turtlebot.github.io/turtlebot4-user-manual/setup/basic.html#robot). 
@@ -41,44 +41,15 @@
 URID=OM742d35Cc6634 # yours will be different!
 ```
 
-<<<<<<< HEAD
-## Required Operating System and Firmware Versions
-=======
 ## Configure the Turtlebot4
->>>>>>> 8699a665
-
-Once the Turtlebot4 is set up, you can configure it as follows:
-
-- configure on turtlebot4 onboard RPi4 through `turtlebot4-setup`
-- configure on turtlebot4 onboard Create3 through web server
-- install docker and configure the docker-compose.yaml file 
-
-### Configure the Turtlebot4 onboard RPi4
-
-<<<<<<< HEAD
-**Create3**\
-[H.2.6 (Humble)](https://github.com/iRobotEducation/create3_docs/releases/download/H.2.6/Create3-H.2.6.swu)
-
-## TurtleBot4 Set Up
-
-OM1 connects to TurtleBot4 using Zenoh. To correctly set up your TurtleBot4, follow these steps.
-
-1. Set up your TurtleBot4 following the [Basic Setup](https://turtlebot.github.io/turtlebot4-user-manual/setup/basic.html).
-
-2. Then, become familiar with the Turtlebot4 ecosystem - there are extensive educational materials to help you get started. For example, see the excellent [documentation](https://turtlebot.github.io/turtlebot4-user-manual/).
-
-NOTE: Please update the Raspberry Pi's OS (use `sudo apt update && sudo apt upgrade`), but do not update to 24.04.
-
-NOTE: Please update the TurtleBot4's internal Create3 computer to `iRobot® Create® 3 Release H.2.6` via the Create3's html "Update" page.
-
-NOTE: Make sure to remember the TurtleBots' IP address in your local network. If you do not know it, scan your local network for "Raspberry Pi".
-
-NOTE: In the remainder of this writeup, we assume you are generally familiar with the ROS2/TurtleBot4 ecosystem, including ssh-ing to the Raspberry Pi command line, the use of the `turtlebot4-setup` program, and interacting with the internal Create3 via its webpage at IP:8080. 
-
-2. As you have just experienced first-hand, there are issues connecting to a TurtleBot4 in a university/enterprise network. To solve many of those, we follow the dual Zenoh bridge approach developed by [theconstruct.ai](www.theconstruct.ai), which is to give the Raspberry Pi and the Create3 their own ROS2 DOMAIN_IDs, and then use Zenoh bridges to filter message traffic between the RPi and the Create3. This allows you to filter messages on a per topic level (see the `config_create3.json5` file for an example of how this is done).
-=======
-As you have just experienced first-hand, there are numerous issues connecting to a TurtleBot4 in a university/enterprise network. To solve many of those, we follow the dual Zenoh bridge approach developed by [theconstruct.ai](https://www.theconstruct.ai/), which is to give the Raspberry Pi and the Create3 their own ROS2 DOMAIN_IDs, and then use Zenoh bridges to filter message traffic between the RPi and the Create3. This allows you to filter messages on a per topic level (see the `config_create3.json5` file for an example of how this is done).
->>>>>>> 8699a665
+
+Once the TurtleBot4 is set up, you can configure it as follows:
+
+- Configure the RPi4 through `turtlebot4-setup`
+- Configure the Create3 through web server
+- Install docker and configure the docker-compose.yaml file 
+
+### Configure the TurtleBot4's onboard RPi4
 
 Make the following `ROS_DOMAIN_ID` changes to the TurtleBot4. Use the `turtlebot4-setup` tool to access `ROS Setup:Bash Setup` and set it to the following:
 
@@ -92,7 +63,7 @@
 
 Click "Save", "Esc", and then "Apply Settings". The TurtleBot4 will reboot. 
 
-### Configure the Turtlebot4 onboard Create3
+### Configure the TurtleBot4's onboard Create3
 
 Once the reboot is complete (wait for chime, 1 min), access the Create3's App config page at its web server (e.g. `192.168.1.XXX:8080/ros-config`). Change the ROS_DOMAIN_ID to 1. The correct settings are:
 
