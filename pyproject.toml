--- conflicted
+++ resolved
@@ -42,11 +42,7 @@
     "fastapi>=0.110.0",
     "uvicorn>=0.27.1",
     "websockets>=12.0",
-<<<<<<< HEAD
-    "om1-modules @ git+https://github.com/OpenMind/om1-modules.git@1bb59174cbd70babe57e06bdfefd5d9467862605",
-=======
     "om1-modules @ git+https://github.com/OpenMind/om1-modules.git@dba825b1436ddb565cab14095a407b43f6a12406",
->>>>>>> f3367146
     "aiohttp>=3.9.3",
     "python-multipart>=0.0.9",
     "jinja2>=3.1.3",
